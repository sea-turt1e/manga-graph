--- conflicted
+++ resolved
@@ -266,6 +266,32 @@
         raise HTTPException(status_code=500, detail=str(e))
 
 
+@media_arts_router.get("/magazine-relationships", response_model=GraphResponse)
+async def get_magazine_relationships_media_arts(
+    magazine_name: Optional[str] = Query(None, description="雑誌名（部分一致）"),
+    year: Optional[str] = Query(None, description="出版年"),
+    limit: int = Query(50, description="結果の上限"),
+    media_arts_service: MediaArtsDataService = Depends(get_media_arts_service)
+):
+    """文化庁メディア芸術データベースから同じ掲載誌・同じ時期の漫画関係を取得"""
+    try:
+        graph_data = media_arts_service.get_magazine_relationships(
+            magazine_name=magazine_name,
+            year=year,
+            limit=limit
+        )
+        
+        return GraphResponse(
+            nodes=graph_data["nodes"],
+            edges=graph_data["edges"],
+            total_nodes=len(graph_data["nodes"]),
+            total_edges=len(graph_data["edges"])
+        )
+        
+    except Exception as e:
+        raise HTTPException(status_code=500, detail=str(e))
+
+
 # Neo4j Fast Search Endpoints
 @neo4j_router.get("/search", response_model=GraphResponse)
 async def search_neo4j_fast(
@@ -321,33 +347,4 @@
         stats = neo4j_service.get_database_statistics()
         return {"status": "success", "data": stats}
     except Exception as e:
-        raise HTTPException(status_code=500, detail=str(e))
-<<<<<<< HEAD
-=======
-
-
-@media_arts_router.get("/magazine-relationships", response_model=GraphResponse)
-async def get_magazine_relationships_media_arts(
-    magazine_name: Optional[str] = Query(None, description="雑誌名（部分一致）"),
-    year: Optional[str] = Query(None, description="出版年"),
-    limit: int = Query(50, description="結果の上限"),
-    media_arts_service: MediaArtsDataService = Depends(get_media_arts_service)
-):
-    """文化庁メディア芸術データベースから同じ掲載誌・同じ時期の漫画関係を取得"""
-    try:
-        graph_data = media_arts_service.get_magazine_relationships(
-            magazine_name=magazine_name,
-            year=year,
-            limit=limit
-        )
-        
-        return GraphResponse(
-            nodes=graph_data["nodes"],
-            edges=graph_data["edges"],
-            total_nodes=len(graph_data["nodes"]),
-            total_edges=len(graph_data["edges"])
-        )
-        
-    except Exception as e:
-        raise HTTPException(status_code=500, detail=str(e))
->>>>>>> f53c81fb
+        raise HTTPException(status_code=500, detail=str(e))